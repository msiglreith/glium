/*!
In order to draw, you need to provide a source of indices which is used to link the vertices
together into *primitives*.

There are ten types of primitives, each one with a corresponding struct:
 - `PointsList`
 - `LinesList`
 - `LinesListAdjacency`
 - `LineStrip`
 - `LineStripAdjacency`
 - `TrianglesList`
 - `TrianglesListAdjacency`
 - `TriangleStrip`
 - `TriangleStripAdjacency`
 - `TriangleFan`

Each struct contains a vector with the indices and can be used as an `IndicesSource`.

However the most optimal way to draw something is to load the data in the video memory by
creating an `IndexBuffer`.

*/
use buffer::{self, Buffer};
use gl;
use GlObject;
use ToGlEnum;

/// Can be used as a source of indices when drawing.
pub trait ToIndicesSource<D> {
    /// Builds the `IndicesSource`.
    fn to_indices_source<'a>(&'a self) -> IndicesSource<'a, D>;
}

/// Describes a source of indices used for drawing.
#[derive(Clone)]
pub enum IndicesSource<'a, T: 'a> {
    /// A buffer uploaded in video memory.
    IndexBuffer {
        /// The buffer.
        buffer: &'a IndexBuffer,
        /// Offset of the first element of the buffer to use.
        offset: usize,
        /// Number of elements in the buffer to use.
        length: usize,
    },

    /// A buffer in RAM.
    Buffer {
        /// Slice of data to use.
        pointer: &'a [T],
        /// Type of primitives contained in the buffer.
        primitives: PrimitiveType,
        /// Offset of the first element of the buffer to use.
        offset: usize,
        /// Number of elements in the buffer to use.
        length: usize,
    }
}

impl<'a, T> IndicesSource<'a, T> where T: Index {
    /// Returns the type of the primitives.
    pub fn get_primitives_type(&self) -> PrimitiveType {
        match self {
            &IndicesSource::IndexBuffer { ref buffer, .. } => buffer.get_primitives_type(),
            &IndicesSource::Buffer { primitives, .. } => primitives,
        }
    }

    /// Returns the type of the indices.
    pub fn get_indices_type(&self) -> IndexType {
        match self {
            &IndicesSource::IndexBuffer { ref buffer, .. } => buffer.get_indices_type(),
            &IndicesSource::Buffer { .. } => Index::get_type(None::<T>),
        }
    }

    /// Returns the first element to use from the buffer.
    pub fn get_offset(&self) -> usize {
        match self {
            &IndicesSource::IndexBuffer { offset, .. } => offset,
            &IndicesSource::Buffer { offset, .. } => offset,
        }
    }

<<<<<<< HEAD
    /// Returns the length of the buffer.
    pub fn get_length(&self) -> uint {
=======
    /// Returns the lgnth of the buffer to use.
    pub fn get_length(&self) -> usize {
>>>>>>> 1d17ba7c
        match self {
            &IndicesSource::IndexBuffer { length, .. } => length,
            &IndicesSource::Buffer { length, .. } => length,
        }
    }
}

/// List of available primitives.
#[derive(Show, Clone, Copy, PartialEq, Eq)]
pub enum PrimitiveType {
    ///
    Points,
    ///
    LinesList,
    ///
    LinesListAdjacency,
    ///
    LineStrip,
    ///
    LineStripAdjacency,
    ///
    TrianglesList,
    ///
    TrianglesListAdjacency,
    ///
    TriangleStrip,
    ///
    TriangleStripAdjacency,
    ///
    TriangleFan,
}

impl ToGlEnum for PrimitiveType {
    fn to_glenum(&self) -> gl::types::GLenum {
        match self {
            &PrimitiveType::Points => gl::POINTS,
            &PrimitiveType::LinesList => gl::LINES,
            &PrimitiveType::LinesListAdjacency => gl::LINES_ADJACENCY,
            &PrimitiveType::LineStrip => gl::LINE_STRIP,
            &PrimitiveType::LineStripAdjacency => gl::LINE_STRIP_ADJACENCY,
            &PrimitiveType::TrianglesList => gl::TRIANGLES,
            &PrimitiveType::TrianglesListAdjacency => gl::TRIANGLES_ADJACENCY,
            &PrimitiveType::TriangleStrip => gl::TRIANGLE_STRIP,
            &PrimitiveType::TriangleStripAdjacency => gl::TRIANGLE_STRIP_ADJACENCY,
            &PrimitiveType::TriangleFan => gl::TRIANGLE_FAN,
        }
    }
}

/// A list of indices loaded in the graphics card's memory.
#[derive(Show)]
pub struct IndexBuffer {
    buffer: Buffer,
    data_type: IndexType,
    primitives: PrimitiveType,
}

impl IndexBuffer {
    /// Builds a new index buffer.
    ///
    /// # Example
    ///
    /// ```no_run
    /// # extern crate glium;
    /// # extern crate glutin;
    /// # fn main() {
    /// # let display: glium::Display = unsafe { ::std::mem::uninitialized() };
    /// let index_buffer = glium::IndexBuffer::new(&display,
    ///     glium::index_buffer::TrianglesList(vec![0u8, 1, 2, 1, 3, 4, 2, 4, 3]));
    /// # }
    /// ```
    ///
    /// # Panic
    ///
    /// On OpenGL ES, attempting to draw with an index buffer that uses an index
    /// format with adjacency information will trigger a panic .
    ///
    /// If you want to be compatible with all platforms, it is preferable to disable the
    /// `gl_extensions` feature, which prevents you from accidentally using them.
    ///
    pub fn new<T: IntoIndexBuffer>(display: &super::Display, data: T) -> IndexBuffer {
        data.into_index_buffer(display)
    }

    /// Returns the type of primitives associated with this index buffer.
    pub fn get_primitives_type(&self) -> PrimitiveType {
        self.primitives
    }

    /// Returns the data type of the indices inside this index buffer.
    pub fn get_indices_type(&self) -> IndexType {
        self.data_type
    }
}

impl GlObject for IndexBuffer {
    fn get_id(&self) -> gl::types::GLuint {
        self.buffer.get_id()
    }
}

impl ToIndicesSource<u16> for IndexBuffer {      // TODO: u16?
    fn to_indices_source(&self) -> IndicesSource<u16> {     // TODO: ?
        IndicesSource::IndexBuffer {
            buffer: self,
            offset: 0,
            length: self.buffer.get_elements_count() as usize,
        }
    }
}

impl Drop for IndexBuffer {
    fn drop(&mut self) {
        // removing VAOs which contain this index buffer
        let mut vaos = self.buffer.get_display().vertex_array_objects.lock().unwrap();
        let to_delete = vaos.keys().filter(|&&(_, i, _)| i == self.buffer.get_id())
            .map(|k| k.clone()).collect::<Vec<_>>();
        for k in to_delete.into_iter() {
            vaos.remove(&k);
        }
    }
}

/// Type of the indices in an index source.
#[derive(Show, Clone, Copy, PartialEq, Eq)]
pub enum IndexType {
    /// u8
    U8,
    /// u16
    U16,
    /// u32
    U32,
}

impl ToGlEnum for IndexType {
    fn to_glenum(&self) -> gl::types::GLenum {
        match self {
            &IndexType::U8 => gl::UNSIGNED_BYTE,
            &IndexType::U16 => gl::UNSIGNED_SHORT,
            &IndexType::U32 => gl::UNSIGNED_INT,
        }
    }
}

/// An index from the index buffer.
pub unsafe trait Index: Copy + Send {
    /// Returns the `IndexType` corresponding to this type.
    fn get_type(Option<Self>) -> IndexType;
}

unsafe impl Index for u8 {
    fn get_type(_: Option<u8>) -> IndexType {
        IndexType::U8
    }
}

unsafe impl Index for u16 {
    fn get_type(_: Option<u16>) -> IndexType {
        IndexType::U16
    }
}

unsafe impl Index for u32 {
    fn get_type(_: Option<u32>) -> IndexType {
        IndexType::U32
    }
}

/// Object that is convertible to an index buffer.
pub trait IntoIndexBuffer {
    /// Creates a new `IndexBuffer` with the list of indices.
    fn into_index_buffer(self, &super::Display) -> IndexBuffer;
}

/// A list of points stored in RAM.
#[derive(Clone)]
pub struct PointsList<T>(pub Vec<T>);

impl<T> IntoIndexBuffer for PointsList<T> where T: Index + Send + Copy {
    fn into_index_buffer(self, display: &super::Display) -> IndexBuffer {
        use std::mem;
        assert!(mem::align_of::<T>() <= mem::size_of::<T>(), "Buffer elements are not \
                                                              packed in memory");

        IndexBuffer {
            buffer: Buffer::new::<buffer::ArrayBuffer, _>(display, self.0, gl::STATIC_DRAW),
            data_type: Index::get_type(None::<T>),
            primitives: PrimitiveType::Points,
        }
    }
}

impl<T> ToIndicesSource<T> for PointsList<T> where T: Index + Send + Copy {
    fn to_indices_source(&self) -> IndicesSource<T> {
        IndicesSource::Buffer {
            pointer: self.0.as_slice(),
            primitives: PrimitiveType::Points,
            offset: 0,
            length: self.0.len(),
        }
    }
}

/// A list of lines stored in RAM.
pub struct LinesList<T>(pub Vec<T>);

impl<T> IntoIndexBuffer for LinesList<T> where T: Index + Send + Copy {
    fn into_index_buffer(self, display: &super::Display) -> IndexBuffer {
        use std::mem;
        assert!(mem::align_of::<T>() <= mem::size_of::<T>(), "Buffer elements are not \
                                                              packed in memory");
        IndexBuffer {
            buffer: Buffer::new::<buffer::ArrayBuffer, _>(display, self.0, gl::STATIC_DRAW),
            data_type: Index::get_type(None::<T>),
            primitives: PrimitiveType::LinesList,
        }
    }
}

impl<T> ToIndicesSource<T> for LinesList<T> where T: Index + Send + Copy {
    fn to_indices_source(&self) -> IndicesSource<T> {
        IndicesSource::Buffer {
            pointer: self.0.as_slice(),
            primitives: PrimitiveType::LinesList,
            offset: 0,
            length: self.0.len(),
        }
    }
}

/// A list of lines, with adjacency information, stored in RAM.
///
/// # Panic
///
/// OpenGL ES doesn't support adjacency information. Attempting to use this type while
/// drawing will thus panic.
/// If you want to be compatible with all platforms, it is preferable to disable the
/// `gl_extensions` feature.
///
/// # Features
///
/// Only available if the `gl_extensions` feature is enabled.
#[cfg(feature = "gl_extensions")]
pub struct LinesListAdjacency<T>(pub Vec<T>);

#[cfg(feature = "gl_extensions")]
impl<T> IntoIndexBuffer for LinesListAdjacency<T> where T: Index + Send + Copy {
    fn into_index_buffer(self, display: &super::Display) -> IndexBuffer {
        use std::mem;
        assert!(mem::align_of::<T>() <= mem::size_of::<T>(), "Buffer elements are not \
                                                              packed in memory");
        IndexBuffer {
            buffer: Buffer::new::<buffer::ArrayBuffer, _>(display, self.0, gl::STATIC_DRAW),
            data_type: Index::get_type(None::<T>),
            primitives: PrimitiveType::LinesListAdjacency,
        }
    }
}

#[cfg(feature = "gl_extensions")]
impl<T> ToIndicesSource<T> for LinesListAdjacency<T> where T: Index + Send + Copy {
    fn to_indices_source(&self) -> IndicesSource<T> {
        IndicesSource::Buffer {
            pointer: self.0.as_slice(),
            primitives: PrimitiveType::LinesListAdjacency,
            offset: 0,
            length: self.0.len(),
        }
    }
}

/// A list of lines connected together stored in RAM.
pub struct LineStrip<T>(pub Vec<T>);

impl<T> IntoIndexBuffer for LineStrip<T> where T: Index + Send + Copy {
    fn into_index_buffer(self, display: &super::Display) -> IndexBuffer {
        use std::mem;
        assert!(mem::align_of::<T>() <= mem::size_of::<T>(), "Buffer elements are not \
                                                              packed in memory");
        IndexBuffer {
            buffer: Buffer::new::<buffer::ArrayBuffer, _>(display, self.0, gl::STATIC_DRAW),
            data_type: Index::get_type(None::<T>),
            primitives: PrimitiveType::LineStrip,
        }
    }
}

impl<T> ToIndicesSource<T> for LineStrip<T> where T: Index + Send + Copy {
    fn to_indices_source(&self) -> IndicesSource<T> {
        IndicesSource::Buffer {
            pointer: self.0.as_slice(),
            primitives: PrimitiveType::LineStrip,
            offset: 0,
            length: self.0.len(),
        }
    }
}

/// A list of lines connected together, with adjacency information, stored in RAM.
///
/// # Panic
///
/// OpenGL ES doesn't support adjacency information. Attempting to use this type while
/// drawing will thus panic.
/// If you want to be compatible with all platforms, it is preferable to disable the
/// `gl_extensions` feature.
///
/// # Features
///
/// Only available if the `gl_extensions` feature is enabled.
#[cfg(feature = "gl_extensions")]
pub struct LineStripAdjacency<T>(pub Vec<T>);

#[cfg(feature = "gl_extensions")]
impl<T> IntoIndexBuffer for LineStripAdjacency<T> where T: Index + Send + Copy {
    fn into_index_buffer(self, display: &super::Display) -> IndexBuffer {
        use std::mem;
        assert!(mem::align_of::<T>() <= mem::size_of::<T>(), "Buffer elements are not \
                                                              packed in memory");
        IndexBuffer {
            buffer: Buffer::new::<buffer::ArrayBuffer, _>(display, self.0, gl::STATIC_DRAW),
            data_type: Index::get_type(None::<T>),
            primitives: PrimitiveType::LineStripAdjacency,
        }
    }
}

#[cfg(feature = "gl_extensions")]
impl<T> ToIndicesSource<T> for LineStripAdjacency<T> where T: Index + Send + Copy {
    fn to_indices_source(&self) -> IndicesSource<T> {
        IndicesSource::Buffer {
            pointer: self.0.as_slice(),
            primitives: PrimitiveType::LineStripAdjacency,
            offset: 0,
            length: self.0.len(),
        }
    }
}

/// A list of triangles stored in RAM.
pub struct TrianglesList<T>(pub Vec<T>);

impl<T> IntoIndexBuffer for TrianglesList<T> where T: Index + Send + Copy {
    fn into_index_buffer(self, display: &super::Display) -> IndexBuffer {
        use std::mem;
        assert!(mem::align_of::<T>() <= mem::size_of::<T>(), "Buffer elements are not \
                                                              packed in memory");
        IndexBuffer {
            buffer: Buffer::new::<buffer::ArrayBuffer, _>(display, self.0, gl::STATIC_DRAW),
            data_type: Index::get_type(None::<T>),
            primitives: PrimitiveType::TrianglesList,
        }
    }
}

impl<T> ToIndicesSource<T> for TrianglesList<T> where T: Index + Send + Copy {
    fn to_indices_source(&self) -> IndicesSource<T> {
        IndicesSource::Buffer {
            pointer: self.0.as_slice(),
            primitives: PrimitiveType::TrianglesList,
            offset: 0,
            length: self.0.len(),
        }
    }
}

/// A list of triangles, with adjacency information, stored in RAM.
///
/// # Panic
///
/// OpenGL ES doesn't support adjacency information. Attempting to use this type while
/// drawing will thus panic.
/// If you want to be compatible with all platforms, it is preferable to disable the
/// `gl_extensions` feature.
///
/// # Features
///
/// Only available if the `gl_extensions` feature is enabled.
#[cfg(feature = "gl_extensions")]
pub struct TrianglesListAdjacency<T>(pub Vec<T>);

#[cfg(feature = "gl_extensions")]
impl<T> IntoIndexBuffer for TrianglesListAdjacency<T> where T: Index + Send + Copy {
    fn into_index_buffer(self, display: &super::Display) -> IndexBuffer {
        use std::mem;
        assert!(mem::align_of::<T>() <= mem::size_of::<T>(), "Buffer elements are not \
                                                              packed in memory");
        IndexBuffer {
            buffer: Buffer::new::<buffer::ArrayBuffer, _>(display, self.0, gl::STATIC_DRAW),
            data_type: Index::get_type(None::<T>),
            primitives: PrimitiveType::TrianglesListAdjacency,
        }
    }
}

#[cfg(feature = "gl_extensions")]
impl<T> ToIndicesSource<T> for TrianglesListAdjacency<T> where T: Index + Send + Copy {
    fn to_indices_source(&self) -> IndicesSource<T> {
        IndicesSource::Buffer {
            pointer: self.0.as_slice(),
            primitives: PrimitiveType::TrianglesListAdjacency,
            offset: 0,
            length: self.0.len(),
        }
    }
}

/// A list of triangles connected together stored in RAM.
pub struct TriangleStrip<T>(pub Vec<T>);

impl<T> IntoIndexBuffer for TriangleStrip<T> where T: Index + Send + Copy {
    fn into_index_buffer(self, display: &super::Display) -> IndexBuffer {
        use std::mem;
        assert!(mem::align_of::<T>() <= mem::size_of::<T>(), "Buffer elements are not \
                                                              packed in memory");
        IndexBuffer {
            buffer: Buffer::new::<buffer::ArrayBuffer, _>(display, self.0, gl::STATIC_DRAW),
            data_type: Index::get_type(None::<T>),
            primitives: PrimitiveType::TriangleStrip,
        }
    }
}

impl<T> ToIndicesSource<T> for TriangleStrip<T> where T: Index + Send + Copy {
    fn to_indices_source(&self) -> IndicesSource<T> {
        IndicesSource::Buffer {
            pointer: self.0.as_slice(),
            primitives: PrimitiveType::TriangleStrip,
            offset: 0,
            length: self.0.len(),
        }
    }
}

/// A list of triangles connected together, with adjacency information, stored in RAM.
///
/// # Panic
///
/// OpenGL ES doesn't support adjacency information. Attempting to use this type while
/// drawing will thus panic.
/// If you want to be compatible with all platforms, it is preferable to disable the
/// `gl_extensions` feature.
///
/// # Features
///
/// Only available if the `gl_extensions` feature is enabled.
#[cfg(feature = "gl_extensions")]
pub struct TriangleStripAdjacency<T>(pub Vec<T>);

#[cfg(feature = "gl_extensions")]
impl<T> IntoIndexBuffer for TriangleStripAdjacency<T> where T: Index + Send + Copy {
    fn into_index_buffer(self, display: &super::Display) -> IndexBuffer {
        use std::mem;
        assert!(mem::align_of::<T>() <= mem::size_of::<T>(), "Buffer elements are not \
                                                              packed in memory");
        IndexBuffer {
            buffer: Buffer::new::<buffer::ArrayBuffer, _>(display, self.0, gl::STATIC_DRAW),
            data_type: Index::get_type(None::<T>),
            primitives: PrimitiveType::TriangleStripAdjacency,
        }
    }
}

#[cfg(feature = "gl_extensions")]
impl<T> ToIndicesSource<T> for TriangleStripAdjacency<T> where T: Index + Send + Copy {
    fn to_indices_source(&self) -> IndicesSource<T> {
        IndicesSource::Buffer {
            pointer: self.0.as_slice(),
            primitives: PrimitiveType::TriangleStripAdjacency,
            offset: 0,
            length: self.0.len(),
        }
    }
}

/// A list of triangles stored in RAM.
pub struct TriangleFan<T>(pub Vec<T>);

impl<T> IntoIndexBuffer for TriangleFan<T> where T: Index + Send + Copy {
    fn into_index_buffer(self, display: &super::Display) -> IndexBuffer {
        use std::mem;
        assert!(mem::align_of::<T>() <= mem::size_of::<T>(), "Buffer elements are not \
                                                              packed in memory");
        IndexBuffer {
            buffer: Buffer::new::<buffer::ArrayBuffer, _>(display, self.0, gl::STATIC_DRAW),
            data_type: Index::get_type(None::<T>),
            primitives: PrimitiveType::TriangleFan,
        }
    }
}

impl<T> ToIndicesSource<T> for TriangleFan<T> where T: Index + Send + Copy {
    fn to_indices_source(&self) -> IndicesSource<T> {
        IndicesSource::Buffer {
            pointer: self.0.as_slice(),
            primitives: PrimitiveType::TriangleFan,
            offset: 0,
            length: self.0.len(),
        }
    }
}<|MERGE_RESOLUTION|>--- conflicted
+++ resolved
@@ -82,13 +82,8 @@
         }
     }
 
-<<<<<<< HEAD
     /// Returns the length of the buffer.
-    pub fn get_length(&self) -> uint {
-=======
-    /// Returns the lgnth of the buffer to use.
     pub fn get_length(&self) -> usize {
->>>>>>> 1d17ba7c
         match self {
             &IndicesSource::IndexBuffer { length, .. } => length,
             &IndicesSource::Buffer { length, .. } => length,
